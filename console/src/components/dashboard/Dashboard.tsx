"use client";

import React from "react";
import { useAuth } from "@/contexts/AuthContext";
import {
  GCPCard,
  GCPCardGrid,
  GCPCardContent,
  GCPCardItem,
} from "@/components/ui/gcp-card";
import { GCPTabs, GCPTabPanel } from "@/components/ui/gcp-tabs";
import {
  ArrowRight,
  Settings,
  Activity,
  Users,
  Database,
  Cpu,
  HardDrive,
  Zap,
  Cloud,
  Play,
  AlertCircle,
  CheckCircle,
  Clock,
  MoreHorizontal,
} from "lucide-react";

export default function Dashboard() {
  const { user } = useAuth();
  const [sidebarWidth] = React.useState(64); // Collapsed sidebar width

  // Dashboard Tab Content
  const DashboardContent = () => (
    <div className="max-w-[1440px] mx-auto">
      {/* Welcome Section */}
      <div className="mb-6 mt-4">
        <h1 className="text-2xl font-normal app-text">
          Welcome
          {user
            ? `, ${user.displayName || user.email}`
            : " to NeuraScale Console"}
        </h1>
      </div>

      {/* Project Info and Quick Stats Grid */}
      <GCPCardGrid columns={3} className="mb-4">
        {/* Project Info Card */}
        <GCPCard
          title="Project information"
          icon="Project"
          onOptionsClick={() => console.log("Project options")}
        >
          <GCPCardContent>
<<<<<<< HEAD
            <div className="flex justify-between items-center py-3 border-b app-card-border">
              <span className="text-sm app-text-tertiary">Project name</span>
              <span className="text-sm app-text">neurascale-console</span>
=======
            <div className="flex justify-between items-center py-3 border-b border-[var(--border-light)]">
              <span className="text-sm text-[var(--text-tertiary)]">
                Project name
              </span>
              <span className="text-sm text-[var(--text-primary)]">
                neurascale-console
              </span>
>>>>>>> 4e84cbce
            </div>
            <div className="flex justify-between items-center py-3 border-b app-card-border">
              <span className="text-sm app-text-tertiary">Project ID</span>
              <span className="text-sm app-text">neurascale-console</span>
            </div>
            <div className="flex justify-between items-center py-3 border-b app-card-border">
              <span className="text-sm app-text-tertiary">Project number</span>
              <span className="text-sm app-text">742047715565</span>
            </div>
            <button className="w-full mt-4 gcp-button-primary">
              ADD PEOPLE TO THIS PROJECT
            </button>
            <a
              href="#"
              className="flex items-center gap-2 mt-2 text-sm text-gray-700 hover:underline"
            >
              <Settings className="w-4 h-4" />
              Go to project settings
            </a>
          </GCPCardContent>
        </GCPCard>

        {/* Resources Card */}
        <GCPCard
          title="Resources"
          icon="Compute-Engine"
          onOptionsClick={() => console.log("Resources options")}
        >
          <GCPCardContent spacing="tight">
            <GCPCardItem href="#" icon="AI-Platform">
<<<<<<< HEAD
              <div className="text-sm font-medium app-text">
                Neural Management
              </div>
              <div className="text-xs app-text-tertiary">
=======
              <div className="text-sm font-medium text-[var(--text-primary)]">
                Neural Management
              </div>
              <div className="text-xs text-[var(--text-tertiary)]">
>>>>>>> 4e84cbce
                AI-powered neural systems
              </div>
            </GCPCardItem>
            <GCPCardItem href="#" icon="Healthcare-NLP-API">
<<<<<<< HEAD
              <div className="text-sm font-medium app-text">
                NeuroProsthetics
              </div>
              <div className="text-xs app-text-tertiary">
=======
              <div className="text-sm font-medium text-[var(--text-primary)]">
                NeuroProsthetics
              </div>
              <div className="text-xs text-[var(--text-tertiary)]">
>>>>>>> 4e84cbce
                Advanced prosthetic control
              </div>
            </GCPCardItem>
            <GCPCardItem href="#" icon="Iot-Core">
<<<<<<< HEAD
              <div className="text-sm font-medium app-text">BCI</div>
              <div className="text-xs app-text-tertiary">
                Brain-Computer Interface
              </div>
            </GCPCardItem>
            <GCPCardItem href="#" icon="Game-Servers">
              <div className="text-sm font-medium app-text">Full-Dive VR</div>
              <div className="text-xs app-text-tertiary">
=======
              <div className="text-sm font-medium text-[var(--text-primary)]">
                BCI
              </div>
              <div className="text-xs text-[var(--text-tertiary)]">
                Brain-Computer Interface
              </div>
            </GCPCardItem>
            <GCPCardItem href="#" icon="Game-Servers">
              <div className="text-sm font-medium text-[var(--text-primary)]">
                Full-Dive VR
              </div>
              <div className="text-xs text-[var(--text-tertiary)]">
>>>>>>> 4e84cbce
                Immersive virtual reality
              </div>
            </GCPCardItem>
            <GCPCardItem href="#" icon="Vertex-AI">
<<<<<<< HEAD
              <div className="text-sm font-medium app-text">Augmented XR</div>
              <div className="text-xs app-text-tertiary">
=======
              <div className="text-sm font-medium text-[var(--text-primary)]">
                Augmented XR
              </div>
              <div className="text-xs text-[var(--text-tertiary)]">
>>>>>>> 4e84cbce
                Extended reality platform
              </div>
            </GCPCardItem>
          </GCPCardContent>
        </GCPCard>

        {/* Getting Started Card */}
        <GCPCard
          title="Getting Started"
          icon="Launcher"
          onOptionsClick={() => console.log("Getting started options")}
        >
          <GCPCardContent spacing="tight">
            <GCPCardItem
              href="#"
<<<<<<< HEAD
              icon={<Play className="w-5 h-5 text-gray-900" />}
            >
              <span className="text-sm app-text">
=======
              icon={<Play className="w-5 h-5 text-[var(--text-tertiary)]" />}
            >
              <span className="text-sm text-[var(--text-primary)]">
>>>>>>> 4e84cbce
                Deploy your first neural model
              </span>
            </GCPCardItem>
            <GCPCardItem
              href="#"
<<<<<<< HEAD
              icon={<Database className="w-5 h-5 text-gray-900" />}
            >
              <span className="text-sm app-text">Create a neural database</span>
            </GCPCardItem>
            <GCPCardItem
              href="#"
              icon={<Cpu className="w-5 h-5 text-gray-900" />}
            >
              <span className="text-sm app-text">Configure BCI parameters</span>
            </GCPCardItem>
            <GCPCardItem
              href="#"
              icon={<Zap className="w-5 h-5 text-gray-900" />}
            >
              <span className="text-sm app-text">Set up neural monitoring</span>
            </GCPCardItem>
            <GCPCardItem
              href="#"
              icon={<Cloud className="w-5 h-5 text-gray-900" />}
            >
              <span className="text-sm app-text">Install NeuraScale SDK</span>
            </GCPCardItem>
            <div className="mt-4 pt-4 border-t app-card-border">
=======
              icon={
                <Database className="w-5 h-5 text-[var(--text-tertiary)]" />
              }
            >
              <span className="text-sm text-[var(--text-primary)]">
                Create a neural database
              </span>
            </GCPCardItem>
            <GCPCardItem
              href="#"
              icon={<Cpu className="w-5 h-5 text-[var(--text-tertiary)]" />}
            >
              <span className="text-sm text-[var(--text-primary)]">
                Configure BCI parameters
              </span>
            </GCPCardItem>
            <GCPCardItem
              href="#"
              icon={<Zap className="w-5 h-5 text-[var(--text-tertiary)]" />}
            >
              <span className="text-sm text-[var(--text-primary)]">
                Set up neural monitoring
              </span>
            </GCPCardItem>
            <GCPCardItem
              href="#"
              icon={<Cloud className="w-5 h-5 text-[var(--text-tertiary)]" />}
            >
              <span className="text-sm text-[var(--text-primary)]">
                Install NeuraScale SDK
              </span>
            </GCPCardItem>
            <div className="mt-4 pt-4 border-t border-[var(--border-light)]">
>>>>>>> 4e84cbce
              <a
                href="#"
                className="flex items-center gap-2 text-sm text-gray-700 hover:underline"
              >
                <ArrowRight className="w-4 h-4" />
                Explore all tutorials
              </a>
            </div>
          </GCPCardContent>
        </GCPCard>
      </GCPCardGrid>

      {/* Second Row - Monitoring Cards */}
      <GCPCardGrid columns={2} className="mb-4">
        {/* APIs Card */}
        <GCPCard
          title="APIs"
          icon="API"
          onOptionsClick={() => console.log("APIs options")}
        >
          <GCPCardContent spacing="loose">
            <div>
              <div className="text-sm app-text-tertiary mb-2">
                Requests (requests/sec)
              </div>
              <div className="h-[200px] bg-gray-50 dark:bg-gray-800 rounded flex items-center justify-center app-text-tertiary">
                {/* Chart placeholder */}
                <span className="text-xs">API usage chart</span>
              </div>
            </div>
            <div className="flex items-center justify-between pt-4 border-t app-card-border">
              <div className="flex items-center gap-2">
                <span className="text-sm app-text-tertiary">Requests:</span>
                <span className="text-sm font-medium app-text">0.002/s</span>
              </div>
              <a
                href="#"
                className="flex items-center gap-2 text-sm text-gray-700 hover:underline"
              >
                <ArrowRight className="w-4 h-4" />
                Go to APIs overview
              </a>
            </div>
          </GCPCardContent>
        </GCPCard>

        {/* Platform Status Card */}
        <GCPCard
          title="NeuraScale Platform Status"
          icon="Security-Command-Center"
          onOptionsClick={() => console.log("Status options")}
        >
          <GCPCardContent spacing="loose">
<<<<<<< HEAD
            <div className="flex items-center gap-3 p-4 bg-gray-50 dark:bg-gray-800 rounded">
              <CheckCircle className="w-5 h-5 text-gray-600" />
              <span
                className="text-sm font-medium"
                style={{ color: "#ffffff !important" }}
              >
=======
            <div className="flex items-center gap-3 p-4 bg-[var(--background)] rounded">
              <CheckCircle className="w-5 h-5 text-[var(--success)]" />
              <span className="text-sm font-medium text-[var(--text-primary)]">
>>>>>>> 4e84cbce
                All services normal
              </span>
            </div>

            <div className="space-y-2">
              <div className="flex items-center justify-between py-2">
                <span className="text-sm app-text-secondary">
                  Neural Management
                </span>
                <span className="flex items-center gap-2 text-sm">
                  <span className="w-2 h-2 bg-gray-600 rounded-full"></span>
                  <span className="text-gray-600">Operational</span>
                </span>
              </div>
              <div className="flex items-center justify-between py-2">
                <span className="text-sm app-text-secondary">BCI Services</span>
                <span className="flex items-center gap-2 text-sm">
                  <span className="w-2 h-2 bg-gray-600 rounded-full"></span>
                  <span className="text-gray-600">Operational</span>
                </span>
              </div>
              <div className="flex items-center justify-between py-2">
                <span className="text-sm app-text-secondary">
                  VR/XR Platform
                </span>
                <span className="flex items-center gap-2 text-sm">
                  <span className="w-2 h-2 bg-gray-600 rounded-full"></span>
                  <span className="text-gray-600">Operational</span>
                </span>
              </div>
            </div>

            <div className="pt-4 border-t app-card-border">
              <a
                href="#"
                className="flex items-center gap-2 text-sm text-gray-700 hover:underline"
              >
                <ArrowRight className="w-4 h-4" />
                Go to Cloud status dashboard
              </a>
            </div>
          </GCPCardContent>
        </GCPCard>
      </GCPCardGrid>

      {/* Third Row - Activity and News */}
      <GCPCardGrid columns={2}>
        {/* Recent Activity */}
        <GCPCard
          title="Recent Activity"
          icon="Cloud-Logging"
          onOptionsClick={() => console.log("Activity options")}
        >
          <GCPCardContent>
            <GCPCardItem>
              <div className="flex items-start gap-3 w-full">
<<<<<<< HEAD
                <div className="w-2 h-2 bg-gray-600 rounded-full flex-shrink-0 mt-2"></div>
                <div className="flex-1">
                  <p className="text-sm app-text">
                    Neural instance "cortex-01" deployed successfully
                  </p>
                  <p className="text-xs app-text-tertiary mt-1">
=======
                <div className="w-2 h-2 bg-[var(--success)] rounded-full flex-shrink-0 mt-2"></div>
                <div className="flex-1">
                  <p className="text-sm text-[var(--text-primary)]">
                    Neural instance "cortex-01" deployed successfully
                  </p>
                  <p className="text-xs text-[var(--text-tertiary)] mt-1">
>>>>>>> 4e84cbce
                    2 minutes ago
                  </p>
                </div>
              </div>
            </GCPCardItem>
            <GCPCardItem>
              <div className="flex items-start gap-3 w-full">
<<<<<<< HEAD
                <div className="w-2 h-2 bg-gray-600 rounded-full flex-shrink-0 mt-2"></div>
                <div className="flex-1">
                  <p className="text-sm app-text">BCI configuration updated</p>
                  <p className="text-xs app-text-tertiary mt-1">
=======
                <div className="w-2 h-2 bg-[var(--info)] rounded-full flex-shrink-0 mt-2"></div>
                <div className="flex-1">
                  <p className="text-sm text-[var(--text-primary)]">
                    BCI configuration updated
                  </p>
                  <p className="text-xs text-[var(--text-tertiary)] mt-1">
>>>>>>> 4e84cbce
                    15 minutes ago
                  </p>
                </div>
              </div>
            </GCPCardItem>
            <GCPCardItem>
              <div className="flex items-start gap-3 w-full">
<<<<<<< HEAD
                <div className="w-2 h-2 bg-gray-600 rounded-full flex-shrink-0 mt-2"></div>
                <div className="flex-1">
                  <p className="text-sm app-text">
                    Neural database backup completed
                  </p>
                  <p className="text-xs app-text-tertiary mt-1">1 hour ago</p>
=======
                <div className="w-2 h-2 bg-[var(--warning)] rounded-full flex-shrink-0 mt-2"></div>
                <div className="flex-1">
                  <p className="text-sm text-[var(--text-primary)]">
                    Neural database backup completed
                  </p>
                  <p className="text-xs text-[var(--text-tertiary)] mt-1">
                    1 hour ago
                  </p>
>>>>>>> 4e84cbce
                </div>
              </div>
            </GCPCardItem>
          </GCPCardContent>
        </GCPCard>

        {/* News & Updates */}
        <GCPCard
          title="News & Updates"
          icon="Release-Notes"
          onOptionsClick={() => console.log("News options")}
        >
          <GCPCardContent>
            <GCPCardItem href="#">
              <div>
<<<<<<< HEAD
                <h4 className="text-sm font-medium app-text mb-1">
                  NeuraScale 2.0 Released
                </h4>
                <p className="text-xs app-text-tertiary">
                  Major update includes improved BCI latency and new VR
                  capabilities
                </p>
                <span className="text-xs app-text-tertiary mt-1 block">
=======
                <h4 className="text-sm font-medium text-[var(--text-primary)] mb-1">
                  NeuraScale 2.0 Released
                </h4>
                <p className="text-xs text-[var(--text-tertiary)]">
                  Major update includes improved BCI latency and new VR
                  capabilities
                </p>
                <span className="text-xs text-[var(--text-tertiary)] mt-1 block">
>>>>>>> 4e84cbce
                  2 days ago
                </span>
              </div>
            </GCPCardItem>
            <GCPCardItem href="#">
              <div>
<<<<<<< HEAD
                <h4 className="text-sm font-medium app-text mb-1">
                  New Neural Training Models Available
                </h4>
                <p className="text-xs app-text-tertiary">
                  Pre-trained models for faster deployment of neural interfaces
                </p>
                <span className="text-xs app-text-tertiary mt-1 block">
=======
                <h4 className="text-sm font-medium text-[var(--text-primary)] mb-1">
                  New Neural Training Models Available
                </h4>
                <p className="text-xs text-[var(--text-tertiary)]">
                  Pre-trained models for faster deployment of neural interfaces
                </p>
                <span className="text-xs text-[var(--text-tertiary)] mt-1 block">
>>>>>>> 4e84cbce
                  1 week ago
                </span>
              </div>
            </GCPCardItem>
<<<<<<< HEAD
            <div className="pt-4 border-t app-card-border">
=======
            <div className="pt-4 border-t border-[var(--border-light)]">
>>>>>>> 4e84cbce
              <a
                href="#"
                className="flex items-center gap-2 text-sm text-gray-700 hover:underline"
              >
                <ArrowRight className="w-4 h-4" />
                Read all news
              </a>
            </div>
          </GCPCardContent>
        </GCPCard>
      </GCPCardGrid>
    </div>
  );

  // Activity Tab Content
  const ActivityContent = () => (
    <div className="max-w-[1440px] mx-auto">
      <GCPCard title="System Activity Log">
        <div className="text-center py-12 app-text-tertiary">
          Activity log will be displayed here
        </div>
      </GCPCard>
    </div>
  );

  // Recommendations Tab Content
  const RecommendationsContent = () => (
    <div className="max-w-[1440px] mx-auto">
      <GCPCard title="Personalized Recommendations">
        <div className="text-center py-12 app-text-tertiary">
          Recommendations based on your usage will appear here
        </div>
      </GCPCard>
    </div>
  );

  const tabs = [
    { id: "dashboard", label: "Dashboard", content: <DashboardContent /> },
    { id: "activity", label: "Activity", content: <ActivityContent /> },
    {
      id: "recommendations",
      label: "Recommendations",
      content: <RecommendationsContent />,
    },
  ];

  return (
    <div className="min-h-screen app-bg">
      {/* Negative margin to extend tabs to the viewport edge */}
      <div
        style={{
          marginLeft: `-${sidebarWidth}px`,
          marginRight: `-${sidebarWidth}px`,
        }}
      >
        <GCPTabs
          tabs={tabs}
          defaultTab="dashboard"
          sidebarWidth={sidebarWidth}
        />
      </div>
    </div>
  );
}<|MERGE_RESOLUTION|>--- conflicted
+++ resolved
@@ -52,19 +52,9 @@
           onOptionsClick={() => console.log("Project options")}
         >
           <GCPCardContent>
-<<<<<<< HEAD
             <div className="flex justify-between items-center py-3 border-b app-card-border">
               <span className="text-sm app-text-tertiary">Project name</span>
               <span className="text-sm app-text">neurascale-console</span>
-=======
-            <div className="flex justify-between items-center py-3 border-b border-[var(--border-light)]">
-              <span className="text-sm text-[var(--text-tertiary)]">
-                Project name
-              </span>
-              <span className="text-sm text-[var(--text-primary)]">
-                neurascale-console
-              </span>
->>>>>>> 4e84cbce
             </div>
             <div className="flex justify-between items-center py-3 border-b app-card-border">
               <span className="text-sm app-text-tertiary">Project ID</span>
@@ -95,37 +85,22 @@
         >
           <GCPCardContent spacing="tight">
             <GCPCardItem href="#" icon="AI-Platform">
-<<<<<<< HEAD
               <div className="text-sm font-medium app-text">
                 Neural Management
               </div>
               <div className="text-xs app-text-tertiary">
-=======
-              <div className="text-sm font-medium text-[var(--text-primary)]">
-                Neural Management
-              </div>
-              <div className="text-xs text-[var(--text-tertiary)]">
->>>>>>> 4e84cbce
                 AI-powered neural systems
               </div>
             </GCPCardItem>
             <GCPCardItem href="#" icon="Healthcare-NLP-API">
-<<<<<<< HEAD
               <div className="text-sm font-medium app-text">
                 NeuroProsthetics
               </div>
               <div className="text-xs app-text-tertiary">
-=======
-              <div className="text-sm font-medium text-[var(--text-primary)]">
-                NeuroProsthetics
-              </div>
-              <div className="text-xs text-[var(--text-tertiary)]">
->>>>>>> 4e84cbce
                 Advanced prosthetic control
               </div>
             </GCPCardItem>
             <GCPCardItem href="#" icon="Iot-Core">
-<<<<<<< HEAD
               <div className="text-sm font-medium app-text">BCI</div>
               <div className="text-xs app-text-tertiary">
                 Brain-Computer Interface
@@ -134,33 +109,12 @@
             <GCPCardItem href="#" icon="Game-Servers">
               <div className="text-sm font-medium app-text">Full-Dive VR</div>
               <div className="text-xs app-text-tertiary">
-=======
-              <div className="text-sm font-medium text-[var(--text-primary)]">
-                BCI
-              </div>
-              <div className="text-xs text-[var(--text-tertiary)]">
-                Brain-Computer Interface
-              </div>
-            </GCPCardItem>
-            <GCPCardItem href="#" icon="Game-Servers">
-              <div className="text-sm font-medium text-[var(--text-primary)]">
-                Full-Dive VR
-              </div>
-              <div className="text-xs text-[var(--text-tertiary)]">
->>>>>>> 4e84cbce
                 Immersive virtual reality
               </div>
             </GCPCardItem>
             <GCPCardItem href="#" icon="Vertex-AI">
-<<<<<<< HEAD
               <div className="text-sm font-medium app-text">Augmented XR</div>
               <div className="text-xs app-text-tertiary">
-=======
-              <div className="text-sm font-medium text-[var(--text-primary)]">
-                Augmented XR
-              </div>
-              <div className="text-xs text-[var(--text-tertiary)]">
->>>>>>> 4e84cbce
                 Extended reality platform
               </div>
             </GCPCardItem>
@@ -176,21 +130,14 @@
           <GCPCardContent spacing="tight">
             <GCPCardItem
               href="#"
-<<<<<<< HEAD
               icon={<Play className="w-5 h-5 text-gray-900" />}
             >
               <span className="text-sm app-text">
-=======
-              icon={<Play className="w-5 h-5 text-[var(--text-tertiary)]" />}
-            >
-              <span className="text-sm text-[var(--text-primary)]">
->>>>>>> 4e84cbce
                 Deploy your first neural model
               </span>
             </GCPCardItem>
             <GCPCardItem
               href="#"
-<<<<<<< HEAD
               icon={<Database className="w-5 h-5 text-gray-900" />}
             >
               <span className="text-sm app-text">Create a neural database</span>
@@ -214,41 +161,6 @@
               <span className="text-sm app-text">Install NeuraScale SDK</span>
             </GCPCardItem>
             <div className="mt-4 pt-4 border-t app-card-border">
-=======
-              icon={
-                <Database className="w-5 h-5 text-[var(--text-tertiary)]" />
-              }
-            >
-              <span className="text-sm text-[var(--text-primary)]">
-                Create a neural database
-              </span>
-            </GCPCardItem>
-            <GCPCardItem
-              href="#"
-              icon={<Cpu className="w-5 h-5 text-[var(--text-tertiary)]" />}
-            >
-              <span className="text-sm text-[var(--text-primary)]">
-                Configure BCI parameters
-              </span>
-            </GCPCardItem>
-            <GCPCardItem
-              href="#"
-              icon={<Zap className="w-5 h-5 text-[var(--text-tertiary)]" />}
-            >
-              <span className="text-sm text-[var(--text-primary)]">
-                Set up neural monitoring
-              </span>
-            </GCPCardItem>
-            <GCPCardItem
-              href="#"
-              icon={<Cloud className="w-5 h-5 text-[var(--text-tertiary)]" />}
-            >
-              <span className="text-sm text-[var(--text-primary)]">
-                Install NeuraScale SDK
-              </span>
-            </GCPCardItem>
-            <div className="mt-4 pt-4 border-t border-[var(--border-light)]">
->>>>>>> 4e84cbce
               <a
                 href="#"
                 className="flex items-center gap-2 text-sm text-gray-700 hover:underline"
@@ -302,18 +214,9 @@
           onOptionsClick={() => console.log("Status options")}
         >
           <GCPCardContent spacing="loose">
-<<<<<<< HEAD
             <div className="flex items-center gap-3 p-4 bg-gray-50 dark:bg-gray-800 rounded">
               <CheckCircle className="w-5 h-5 text-gray-600" />
-              <span
-                className="text-sm font-medium"
-                style={{ color: "#ffffff !important" }}
-              >
-=======
-            <div className="flex items-center gap-3 p-4 bg-[var(--background)] rounded">
-              <CheckCircle className="w-5 h-5 text-[var(--success)]" />
-              <span className="text-sm font-medium text-[var(--text-primary)]">
->>>>>>> 4e84cbce
+              <span className="text-sm font-medium app-text">
                 All services normal
               </span>
             </div>
@@ -370,21 +273,12 @@
           <GCPCardContent>
             <GCPCardItem>
               <div className="flex items-start gap-3 w-full">
-<<<<<<< HEAD
                 <div className="w-2 h-2 bg-gray-600 rounded-full flex-shrink-0 mt-2"></div>
                 <div className="flex-1">
                   <p className="text-sm app-text">
                     Neural instance "cortex-01" deployed successfully
                   </p>
                   <p className="text-xs app-text-tertiary mt-1">
-=======
-                <div className="w-2 h-2 bg-[var(--success)] rounded-full flex-shrink-0 mt-2"></div>
-                <div className="flex-1">
-                  <p className="text-sm text-[var(--text-primary)]">
-                    Neural instance "cortex-01" deployed successfully
-                  </p>
-                  <p className="text-xs text-[var(--text-tertiary)] mt-1">
->>>>>>> 4e84cbce
                     2 minutes ago
                   </p>
                 </div>
@@ -392,19 +286,10 @@
             </GCPCardItem>
             <GCPCardItem>
               <div className="flex items-start gap-3 w-full">
-<<<<<<< HEAD
                 <div className="w-2 h-2 bg-gray-600 rounded-full flex-shrink-0 mt-2"></div>
                 <div className="flex-1">
                   <p className="text-sm app-text">BCI configuration updated</p>
                   <p className="text-xs app-text-tertiary mt-1">
-=======
-                <div className="w-2 h-2 bg-[var(--info)] rounded-full flex-shrink-0 mt-2"></div>
-                <div className="flex-1">
-                  <p className="text-sm text-[var(--text-primary)]">
-                    BCI configuration updated
-                  </p>
-                  <p className="text-xs text-[var(--text-tertiary)] mt-1">
->>>>>>> 4e84cbce
                     15 minutes ago
                   </p>
                 </div>
@@ -412,23 +297,12 @@
             </GCPCardItem>
             <GCPCardItem>
               <div className="flex items-start gap-3 w-full">
-<<<<<<< HEAD
                 <div className="w-2 h-2 bg-gray-600 rounded-full flex-shrink-0 mt-2"></div>
                 <div className="flex-1">
                   <p className="text-sm app-text">
                     Neural database backup completed
                   </p>
                   <p className="text-xs app-text-tertiary mt-1">1 hour ago</p>
-=======
-                <div className="w-2 h-2 bg-[var(--warning)] rounded-full flex-shrink-0 mt-2"></div>
-                <div className="flex-1">
-                  <p className="text-sm text-[var(--text-primary)]">
-                    Neural database backup completed
-                  </p>
-                  <p className="text-xs text-[var(--text-tertiary)] mt-1">
-                    1 hour ago
-                  </p>
->>>>>>> 4e84cbce
                 </div>
               </div>
             </GCPCardItem>
@@ -444,7 +318,6 @@
           <GCPCardContent>
             <GCPCardItem href="#">
               <div>
-<<<<<<< HEAD
                 <h4 className="text-sm font-medium app-text mb-1">
                   NeuraScale 2.0 Released
                 </h4>
@@ -453,23 +326,12 @@
                   capabilities
                 </p>
                 <span className="text-xs app-text-tertiary mt-1 block">
-=======
-                <h4 className="text-sm font-medium text-[var(--text-primary)] mb-1">
-                  NeuraScale 2.0 Released
-                </h4>
-                <p className="text-xs text-[var(--text-tertiary)]">
-                  Major update includes improved BCI latency and new VR
-                  capabilities
-                </p>
-                <span className="text-xs text-[var(--text-tertiary)] mt-1 block">
->>>>>>> 4e84cbce
                   2 days ago
                 </span>
               </div>
             </GCPCardItem>
             <GCPCardItem href="#">
               <div>
-<<<<<<< HEAD
                 <h4 className="text-sm font-medium app-text mb-1">
                   New Neural Training Models Available
                 </h4>
@@ -477,24 +339,11 @@
                   Pre-trained models for faster deployment of neural interfaces
                 </p>
                 <span className="text-xs app-text-tertiary mt-1 block">
-=======
-                <h4 className="text-sm font-medium text-[var(--text-primary)] mb-1">
-                  New Neural Training Models Available
-                </h4>
-                <p className="text-xs text-[var(--text-tertiary)]">
-                  Pre-trained models for faster deployment of neural interfaces
-                </p>
-                <span className="text-xs text-[var(--text-tertiary)] mt-1 block">
->>>>>>> 4e84cbce
                   1 week ago
                 </span>
               </div>
             </GCPCardItem>
-<<<<<<< HEAD
             <div className="pt-4 border-t app-card-border">
-=======
-            <div className="pt-4 border-t border-[var(--border-light)]">
->>>>>>> 4e84cbce
               <a
                 href="#"
                 className="flex items-center gap-2 text-sm text-gray-700 hover:underline"
